--- conflicted
+++ resolved
@@ -141,12 +141,8 @@
     ):
         self.gcs_address = address
         worker = ray._private.worker.global_worker
-<<<<<<< HEAD
+        # TODO: eventually plumb ClusterID through to here
         self.gcs_client = GcsClient(address=self.gcs_address)
-=======
-        # TODO: eventually plumb ClusterID through to here
-        gcs_client = GcsClient(address=self.gcs_address)
->>>>>>> cfe608c8
 
         if monitor_ip:
             monitor_addr = f"{monitor_ip}:{AUTOSCALER_METRIC_PORT}"
