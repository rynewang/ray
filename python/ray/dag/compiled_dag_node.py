--- conflicted
+++ resolved
@@ -850,11 +850,7 @@
                         )
                     direct_input = True
 
-<<<<<<< HEAD
-                elif isinstance(upstream_node.dag_node, ClassMethodNode):
-=======
                 elif isinstance(upstream_task.dag_node, ClassMethodNode):
->>>>>>> 7c9bebb5
                     from ray.dag.constants import RAY_ADAG_ENABLE_DETECT_DEADLOCK
 
                     if (
@@ -866,35 +862,21 @@
                         not RAY_ADAG_ENABLE_DETECT_DEADLOCK
                         and downstream_actor_handle is not None
                         and downstream_actor_handle
-<<<<<<< HEAD
-                        == upstream_node.dag_node._get_actor_handle()
-                        and upstream_node.dag_node.type_hint.requires_nccl()
-=======
                         == upstream_task.dag_node._get_actor_handle()
                         and upstream_task.dag_node.type_hint.requires_nccl()
->>>>>>> 7c9bebb5
                     ):
                         raise ValueError(
                             "Compiled DAG does not support NCCL communication between "
                             "methods on the same actor. NCCL type hint is specified "
                             "for the channel from method "
-<<<<<<< HEAD
-                            f"{upstream_node.dag_node.get_method_name()} to method "
-=======
                             f"{upstream_task.dag_node.get_method_name()} to method "
->>>>>>> 7c9bebb5
                             f"{dag_node.get_method_name()} on actor "
                             f"{downstream_actor_handle}. Please remove the NCCL "
                             "type hint between these methods."
                         )
 
-<<<<<<< HEAD
-                upstream_node.downstream_node_idxs[node_idx] = downstream_actor_handle
-                task.arg_type_hints.append(upstream_node.dag_node.type_hint)
-=======
                 upstream_task.downstream_actor_idxs[task_idx] = downstream_actor_handle
                 task.arg_type_hints.append(upstream_task.dag_node.type_hint)
->>>>>>> 7c9bebb5
 
                 if upstream_task.dag_node.type_hint.requires_nccl():
                     # Add all readers to the NCCL group.
