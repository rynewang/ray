import asyncio
import logging
from typing import Any, List, Optional

import ray.dashboard.consts as dashboard_consts
from ray.dashboard.utils import (
    Dict,
    MutableNotificationDict,
    async_loop_forever,
    compose_state_message,
)

logger = logging.getLogger(__name__)


class DataSource:
    # {node id hex(str): node stats(dict of GetNodeStatsReply
    # in node_manager.proto)}
    node_stats = Dict()
    # {node id hex(str): node physical stats(dict from reporter_agent.py)}
    node_physical_stats = Dict()
    # {actor id hex(str): actor table data(dict of ActorTableData
    # in gcs.proto)}
    actors = MutableNotificationDict()
    # {job id hex(str): job table data(dict of JobTableData in gcs.proto)}
    # {node id hex(str): dashboard agent [http port(int), grpc port(int)]}
    agents = Dict()
    # {node id hex(str): gcs node info(dict of GcsNodeInfo in gcs.proto)}
    nodes = Dict()
<<<<<<< HEAD
    # {node id hex(str): hostname(str)}
    node_id_to_hostname = Dict()
=======
    # {node id hex(str): ip address(str)}
    node_id_to_ip = Dict()
>>>>>>> 7c8f4cae
    # {node id hex(str): worker list}
    node_workers = Dict()
    # {node id hex(str): {actor id hex(str): actor table data}}
    node_actors = MutableNotificationDict()
    # {worker id(str): core worker stats}
    core_worker_stats = Dict()
    # {job id hex(str): {event id(str): event dict}}
    events = Dict()


class DataOrganizer:
    head_node_ip = None

    @staticmethod
    @async_loop_forever(dashboard_consts.RAY_DASHBOARD_STATS_PURGING_INTERVAL)
    async def purge():
        # Purge data that is out of date.
        # These data sources are maintained by DashboardHead,
        # we do not needs to purge them:
        #   * agents
        #   * nodes
<<<<<<< HEAD
        #   * node_id_to_hostname
=======
        #   * node_id_to_ip
>>>>>>> 7c8f4cae
        alive_nodes = {
            node_id
            for node_id, node_info in DataSource.nodes.items()
            if node_info["state"] == "ALIVE"
        }
        for key in DataSource.node_stats.keys() - alive_nodes:
            DataSource.node_stats.pop(key)

        for key in DataSource.node_physical_stats.keys() - alive_nodes:
            DataSource.node_physical_stats.pop(key)

    @classmethod
    @async_loop_forever(dashboard_consts.RAY_DASHBOARD_STATS_UPDATING_INTERVAL)
    async def organize(cls):
        node_workers = {}
        core_worker_stats = {}
        # await inside for loop, so we create a copy of keys().
        for node_id in list(DataSource.nodes.keys()):
            workers = await cls.get_node_workers(node_id)
            for worker in workers:
                stats = worker.get("coreWorkerStats", {})
                if stats:
                    worker_id = stats["workerId"]
                    core_worker_stats[worker_id] = stats
            node_workers[node_id] = workers
        DataSource.node_workers.reset(node_workers)
        DataSource.core_worker_stats.reset(core_worker_stats)

    @classmethod
    async def get_node_workers(cls, node_id):
        workers = []
        node_physical_stats = DataSource.node_physical_stats.get(node_id, {})
        node_stats = DataSource.node_stats.get(node_id, {})
        # Merge coreWorkerStats (node stats) to workers (node physical stats)
        pid_to_worker_stats = {}
        pid_to_language = {}
        pid_to_job_id = {}
        pids_on_node = set()
        for core_worker_stats in node_stats.get("coreWorkersStats", []):
            pid = core_worker_stats["pid"]
            pids_on_node.add(pid)
            pid_to_worker_stats[pid] = core_worker_stats
            pid_to_language[pid] = core_worker_stats["language"]
            pid_to_job_id[pid] = core_worker_stats["jobId"]

        for worker in node_physical_stats.get("workers", []):
            worker = dict(worker)
            pid = worker["pid"]
            worker["coreWorkerStats"] = pid_to_worker_stats.get(pid, {})
            worker["language"] = pid_to_language.get(
                pid, dashboard_consts.DEFAULT_LANGUAGE
            )
            worker["jobId"] = pid_to_job_id.get(pid, dashboard_consts.DEFAULT_JOB_ID)

            workers.append(worker)
        return workers

    @classmethod
    async def get_node_info(cls, node_id, get_summary=False):
        node_physical_stats = dict(DataSource.node_physical_stats.get(node_id, {}))
        node_stats = dict(DataSource.node_stats.get(node_id, {}))
        node = DataSource.nodes.get(node_id, {})

        if get_summary:
            node_physical_stats.pop("workers", None)
            node_stats.pop("workersStats", None)
        else:
            node_stats.pop("coreWorkersStats", None)
        store_stats = node_stats.get("storeStats", {})
        used = int(store_stats.get("objectStoreBytesUsed", 0))
        # objectStoreBytesAvail == total in the object_manager.cc definition.
        total = int(store_stats.get("objectStoreBytesAvail", 0))
        ray_stats = {
            "object_store_used_memory": used,
            "object_store_available_memory": total - used,
        }

        node_info = node_physical_stats
        # Merge node stats to node physical stats under raylet
        node_info["raylet"] = node_stats
        node_info["raylet"].update(ray_stats)

        node_info["status"] = node["stateSnapshot"]["state"]

        # Merge GcsNodeInfo to node physical stats
        node_info["raylet"].update(node)
        death_info = node.get("deathInfo", {})
        node_info["raylet"]["stateMessage"] = compose_state_message(
            death_info.get("reason", None), death_info.get("reasonMessage", None)
        )

        if not get_summary:
            # Merge actors to node physical stats
            node_info["actors"] = await DataOrganizer._get_all_actors(
                DataSource.node_actors.get(node_id, {})
            )
            # Update workers to node physical stats
            node_info["workers"] = DataSource.node_workers.get(node_id, [])

        return node_info

    @classmethod
    async def get_all_node_summary(cls):
        return [
            await DataOrganizer.get_node_info(node_id, get_summary=True)
            for node_id in DataSource.nodes.keys()
        ]

    @classmethod
    async def get_agent_infos(
        cls, target_node_ids: Optional[List[str]] = None
    ) -> Dict[str, Dict[str, Any]]:
        """Fetches running Agent (like HTTP/gRPC ports, IP, etc) running on every node

        :param target_node_ids: Target node ids to fetch agent info for. If omitted will
                                fetch the info for all agents
        """

        # Return all available agent infos in case no target node-ids were provided
        target_node_ids = target_node_ids or DataSource.agents.keys()

        missing_node_ids = [
            node_id for node_id in target_node_ids if node_id not in DataSource.agents
        ]
        if missing_node_ids:
            logger.warning(
                f"Agent info was not found for {missing_node_ids}"
                f" (having agent infos for {list(DataSource.agents.keys())})"
            )
            return {}

        def _create_agent_info(node_id: str):
            (http_port, grpc_port) = DataSource.agents[node_id]
            node_ip = DataSource.nodes[node_id]["nodeManagerAddress"]

            return dict(
                ipAddress=node_ip,
                httpPort=int(http_port or -1),
                grpcPort=int(grpc_port or -1),
                httpAddress=f"{node_ip}:{http_port}",
            )

        return {node_id: _create_agent_info(node_id) for node_id in target_node_ids}

    @classmethod
    async def get_all_actors(cls):
        return await cls._get_all_actors(DataSource.actors)

    @staticmethod
    async def _get_all_actors(actors):
        result = {}
        for index, (actor_id, actor) in enumerate(actors.items()):
            result[actor_id] = await DataOrganizer._get_actor(actor)
            # There can be thousands of actors including dead ones. Processing
            # them all can take many seconds, which blocks all other requests
            # to the dashboard. The ideal solution might be to implement
            # pagination. For now, use a workaround to yield to the event loop
            # periodically, so other request handlers have a chance to run and
            # avoid long latencies.
            if index % 1000 == 0 and index > 0:
                # Canonical way to yield to the event loop:
                # https://github.com/python/asyncio/issues/284
                await asyncio.sleep(0)
        return result

    @staticmethod
    async def _get_actor(actor):
        actor = dict(actor)
        worker_id = actor["address"]["workerId"]
        core_worker_stats = DataSource.core_worker_stats.get(worker_id, {})
        actor_constructor = core_worker_stats.get(
            "actorTitle", "Unknown actor constructor"
        )
        actor["actorConstructor"] = actor_constructor
        actor.update(core_worker_stats)

        # TODO(fyrestone): remove this, give a link from actor
        # info to worker info in front-end.
        node_id = actor["address"]["rayletId"]
        pid = core_worker_stats.get("pid")
        node_physical_stats = DataSource.node_physical_stats.get(node_id, {})
        actor_process_stats = None
        actor_process_gpu_stats = []
        if pid:
            for process_stats in node_physical_stats.get("workers", []):
                if process_stats["pid"] == pid:
                    actor_process_stats = process_stats
                    break

            for gpu_stats in node_physical_stats.get("gpus", []):
                # gpu_stats.get("processes") can be None, an empty list or a
                # list of dictionaries.
                for process in gpu_stats.get("processesPids") or []:
                    if process["pid"] == pid:
                        actor_process_gpu_stats.append(gpu_stats)
                        break

        actor["gpus"] = actor_process_gpu_stats
        actor["processStats"] = actor_process_stats
        actor["mem"] = node_physical_stats.get("mem", [])
        return actor<|MERGE_RESOLUTION|>--- conflicted
+++ resolved
@@ -27,13 +27,6 @@
     agents = Dict()
     # {node id hex(str): gcs node info(dict of GcsNodeInfo in gcs.proto)}
     nodes = Dict()
-<<<<<<< HEAD
-    # {node id hex(str): hostname(str)}
-    node_id_to_hostname = Dict()
-=======
-    # {node id hex(str): ip address(str)}
-    node_id_to_ip = Dict()
->>>>>>> 7c8f4cae
     # {node id hex(str): worker list}
     node_workers = Dict()
     # {node id hex(str): {actor id hex(str): actor table data}}
@@ -55,11 +48,6 @@
         # we do not needs to purge them:
         #   * agents
         #   * nodes
-<<<<<<< HEAD
-        #   * node_id_to_hostname
-=======
-        #   * node_id_to_ip
->>>>>>> 7c8f4cae
         alive_nodes = {
             node_id
             for node_id, node_info in DataSource.nodes.items()
