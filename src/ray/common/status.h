// Copyright 2017 The Ray Authors.
//
// Licensed under the Apache License, Version 2.0 (the "License");
// you may not use this file except in compliance with the License.
// You may obtain a copy of the License at
//
//  http://www.apache.org/licenses/LICENSE-2.0
//
// Unless required by applicable law or agreed to in writing, software
// distributed under the License is distributed on an "AS IS" BASIS,
// WITHOUT WARRANTIES OR CONDITIONS OF ANY KIND, either express or implied.
// See the License for the specific language governing permissions and
// limitations under the License.

// Copyright (c) 2011 The LevelDB Authors. All rights reserved.
// Use of this source code is governed by a BSD-style license that can be
// found in the LICENSE file. See the AUTHORS file for names of contributors.
//
// A Status encapsulates the result of an operation.  It may indicate success,
// or it may indicate an error with an associated error message.
//
// Multiple threads can invoke const methods on a Status without
// external synchronization, but if any of the threads may call a
// non-const method, all threads accessing the same Status must use
// external synchronization.

// Adapted from Apache Arrow, Apache Kudu, TensorFlow

#pragma once

#include <cstring>
#include <iosfwd>
#include <string>

#include "ray/util/logging.h"
#include "ray/util/macros.h"
#include "ray/util/visibility.h"

namespace boost {

namespace system {

class error_code;

}  // namespace system

}  // namespace boost

// Return the given status if it is not OK.
#define RAY_RETURN_NOT_OK(s)           \
  do {                                 \
    ::ray::Status _s = (s);            \
    if (RAY_PREDICT_FALSE(!_s.ok())) { \
      return _s;                       \
    }                                  \
  } while (0)

#define RAY_RETURN_NOT_OK_ELSE(s, else_) \
  do {                                   \
    ::ray::Status _s = (s);              \
    if (!_s.ok()) {                      \
      else_;                             \
      return _s;                         \
    }                                    \
  } while (0)

// If 'to_call' returns a bad status, CHECK immediately with a logged message
// of 'msg' followed by the status.
#define RAY_CHECK_OK_PREPEND(to_call, msg)                \
  do {                                                    \
    ::ray::Status _s = (to_call);                         \
    RAY_CHECK(_s.ok()) << (msg) << ": " << _s.ToString(); \
  } while (0)

// If the status is bad, CHECK immediately, appending the status to the
// logged message.
#define RAY_CHECK_OK(s) RAY_CHECK_OK_PREPEND(s, "Bad status")

namespace ray {

// If you add to this list, please also update kCodeToStr in status.cc.
enum class StatusCode : char {
  OK = 0,
  OutOfMemory = 1,
  KeyError = 2,
  TypeError = 3,
  Invalid = 4,
  IOError = 5,
  UnknownError = 9,
  NotImplemented = 10,
  RedisError = 11,
  TimedOut = 12,
  Interrupted = 13,
  IntentionalSystemExit = 14,
  UnexpectedSystemExit = 15,
  CreationTaskError = 16,
  NotFound = 17,
  Disconnected = 18,
  SchedulingCancelled = 19,
  // object store status
  ObjectExists = 21,
  ObjectNotFound = 22,
  ObjectAlreadySealed = 23,
  ObjectStoreFull = 24,
  TransientObjectStoreFull = 25,
<<<<<<< HEAD
  // grpc status
  // This represents UNAVAILABLE status code
  // returned by grpc.
  GrpcUnavailable = 26,
  // This represents all other status codes
  // returned by grpc that are not defined above.
  // TODO(ryw): this name collides with grpc::StatusCode::UNKNOWN.
  // We should remove this in favor of RpcError which also carries
  // rpc_code.
  GrpcUnknown = 27,
=======
>>>>>>> 9d661677
  // Object store is both out of memory and
  // out of disk.
  OutOfDisk = 28,
  ObjectUnknownOwner = 29,
  RpcError = 30,
  OutOfResource = 31,
  ObjectRefEndOfStream = 32,
  AuthError = 33,
  // Indicates the input value is not valid.
  InvalidArgument = 34,
};

#if defined(__clang__)
// Only clang supports warn_unused_result as a type annotation.
class RAY_MUST_USE_RESULT RAY_EXPORT Status;
#endif

class RAY_EXPORT Status {
 public:
  // Create a success status.
  Status() : state_(NULL) {}
  ~Status() { delete state_; }

  Status(StatusCode code, const std::string &msg, int rpc_code = -1);

  // Copy the specified status.
  Status(const Status &s);
  void operator=(const Status &s);

  // Return a success status.
  static Status OK() { return Status(); }

  // Return error status of an appropriate type.
  static Status OutOfMemory(const std::string &msg) {
    return Status(StatusCode::OutOfMemory, msg);
  }

  static Status KeyError(const std::string &msg) {
    return Status(StatusCode::KeyError, msg);
  }

  static Status ObjectRefEndOfStream(const std::string &msg) {
    return Status(StatusCode::ObjectRefEndOfStream, msg);
  }

  static Status TypeError(const std::string &msg) {
    return Status(StatusCode::TypeError, msg);
  }

  static Status UnknownError(const std::string &msg) {
    return Status(StatusCode::UnknownError, msg);
  }

  static Status NotImplemented(const std::string &msg) {
    return Status(StatusCode::NotImplemented, msg);
  }

  static Status Invalid(const std::string &msg) {
    return Status(StatusCode::Invalid, msg);
  }

  static Status IOError(const std::string &msg) {
    return Status(StatusCode::IOError, msg);
  }

  static Status InvalidArgument(const std::string &msg) {
    return Status(StatusCode::InvalidArgument, msg);
  }

  static Status RedisError(const std::string &msg) {
    return Status(StatusCode::RedisError, msg);
  }

  static Status TimedOut(const std::string &msg) {
    return Status(StatusCode::TimedOut, msg);
  }

  static Status Interrupted(const std::string &msg) {
    return Status(StatusCode::Interrupted, msg);
  }

  static Status IntentionalSystemExit(const std::string &msg) {
    return Status(StatusCode::IntentionalSystemExit, msg);
  }

  static Status UnexpectedSystemExit(const std::string &msg) {
    return Status(StatusCode::UnexpectedSystemExit, msg);
  }

  static Status CreationTaskError(const std::string &msg) {
    return Status(StatusCode::CreationTaskError, msg);
  }

  static Status NotFound(const std::string &msg) {
    return Status(StatusCode::NotFound, msg);
  }

  static Status Disconnected(const std::string &msg) {
    return Status(StatusCode::Disconnected, msg);
  }

  static Status SchedulingCancelled(const std::string &msg) {
    return Status(StatusCode::SchedulingCancelled, msg);
  }

  static Status ObjectExists(const std::string &msg) {
    return Status(StatusCode::ObjectExists, msg);
  }

  static Status ObjectNotFound(const std::string &msg) {
    return Status(StatusCode::ObjectNotFound, msg);
  }

  static Status ObjectUnknownOwner(const std::string &msg) {
    return Status(StatusCode::ObjectUnknownOwner, msg);
  }

  static Status ObjectAlreadySealed(const std::string &msg) {
    return Status(StatusCode::ObjectAlreadySealed, msg);
  }

  static Status ObjectStoreFull(const std::string &msg) {
    return Status(StatusCode::ObjectStoreFull, msg);
  }

  static Status TransientObjectStoreFull(const std::string &msg) {
    return Status(StatusCode::TransientObjectStoreFull, msg);
  }

  static Status OutOfDisk(const std::string &msg) {
    return Status(StatusCode::OutOfDisk, msg);
  }

<<<<<<< HEAD
  static Status GrpcUnavailable(const std::string &msg) {
    // Hard code the rpc_code to 14 because we don't want to add dependency to the grpcpp
    // library.
    return Status(StatusCode::GrpcUnavailable, msg, /*grpc::StatusCode::UNAVAILABLE*/ 14);
  }

  static Status GrpcUnknown(const std::string &msg, int rpc_code) {
    // Note this is not (always) grpc::StatusCode::UNKNOWN == 2, but a catch-all for all
    // other grpc status codes.
    return Status(StatusCode::GrpcUnknown, msg, rpc_code);
  }

=======
>>>>>>> 9d661677
  static Status RpcError(const std::string &msg, int rpc_code) {
    return Status(StatusCode::RpcError, msg, rpc_code);
  }

  static Status OutOfResource(const std::string &msg) {
    return Status(StatusCode::OutOfResource, msg);
  }

  static Status AuthError(const std::string &msg) {
    return Status(StatusCode::AuthError, msg);
  }

  static StatusCode StringToCode(const std::string &str);

  // Returns true iff the status indicates success.
  bool ok() const { return (state_ == NULL); }

  bool IsOutOfMemory() const { return code() == StatusCode::OutOfMemory; }
  bool IsOutOfDisk() const { return code() == StatusCode::OutOfDisk; }
  bool IsKeyError() const { return code() == StatusCode::KeyError; }
  bool IsObjectRefEndOfStream() const {
    return code() == StatusCode::ObjectRefEndOfStream;
  }
  bool IsInvalid() const { return code() == StatusCode::Invalid; }
  bool IsIOError() const { return code() == StatusCode::IOError; }
  bool IsInvalidArgument() const { return code() == StatusCode::InvalidArgument; }
  bool IsTypeError() const { return code() == StatusCode::TypeError; }
  bool IsUnknownError() const { return code() == StatusCode::UnknownError; }
  bool IsNotImplemented() const { return code() == StatusCode::NotImplemented; }
  bool IsRedisError() const { return code() == StatusCode::RedisError; }
  bool IsTimedOut() const { return code() == StatusCode::TimedOut; }
  bool IsInterrupted() const { return code() == StatusCode::Interrupted; }
  bool ShouldExitWorker() const {
    return code() == StatusCode::IntentionalSystemExit ||
           code() == StatusCode::UnexpectedSystemExit ||
           code() == StatusCode::CreationTaskError;
  }
  bool IsIntentionalSystemExit() const {
    return code() == StatusCode::IntentionalSystemExit;
  }
  bool IsCreationTaskError() const { return code() == StatusCode::CreationTaskError; }
  bool IsUnexpectedSystemExit() const {
    return code() == StatusCode::UnexpectedSystemExit;
  }
  bool IsNotFound() const { return code() == StatusCode::NotFound; }
  bool IsDisconnected() const { return code() == StatusCode::Disconnected; }
  bool IsSchedulingCancelled() const { return code() == StatusCode::SchedulingCancelled; }
  bool IsObjectExists() const { return code() == StatusCode::ObjectExists; }
  bool IsObjectNotFound() const { return code() == StatusCode::ObjectNotFound; }
  bool IsObjectUnknownOwner() const { return code() == StatusCode::ObjectUnknownOwner; }
  bool IsObjectAlreadySealed() const { return code() == StatusCode::ObjectAlreadySealed; }
  bool IsObjectStoreFull() const { return code() == StatusCode::ObjectStoreFull; }
  bool IsTransientObjectStoreFull() const {
    return code() == StatusCode::TransientObjectStoreFull;
  }
<<<<<<< HEAD
  bool IsGrpcUnavailable() const { return code() == StatusCode::GrpcUnavailable; }
  bool IsGrpcUnknown() const { return code() == StatusCode::GrpcUnknown; }

  // gRPC errors also have rpc_code.
  bool IsGrpcError() const { return IsGrpcUnknown() || IsGrpcUnavailable(); }
=======
>>>>>>> 9d661677

  bool IsRpcError() const { return code() == StatusCode::RpcError; }

  bool IsOutOfResource() const { return code() == StatusCode::OutOfResource; }

  bool IsAuthError() const { return code() == StatusCode::AuthError; }

  // Return a string representation of this status suitable for printing.
  // Returns the string "OK" for success.
  std::string ToString() const;

  // Return a string representation of the status code, without the message
  // text or posix code information.
  std::string CodeAsString() const;

  StatusCode code() const { return ok() ? StatusCode::OK : state_->code; }

  int rpc_code() const { return ok() ? -1 : state_->rpc_code; }

  std::string message() const { return ok() ? "" : state_->msg; }

 private:
  struct State {
    StatusCode code;
    std::string msg;
    // If code is RpcError, this contains the RPC error code
    int rpc_code;
  };
  // OK status has a `NULL` state_.  Otherwise, `state_` points to
  // a `State` structure containing the error code and message(s)
  State *state_;

  void CopyFrom(const State *s);
};

static inline std::ostream &operator<<(std::ostream &os, const Status &x) {
  os << x.ToString();
  return os;
}

inline Status::Status(const Status &s)
    : state_((s.state_ == NULL) ? NULL : new State(*s.state_)) {}

inline void Status::operator=(const Status &s) {
  // The following condition catches both aliasing (when this == &s),
  // and the common case where both s and *this are ok.
  if (state_ != s.state_) {
    CopyFrom(s.state_);
  }
}

Status boost_to_ray_status(const boost::system::error_code &error);

}  // namespace ray<|MERGE_RESOLUTION|>--- conflicted
+++ resolved
@@ -103,19 +103,6 @@
   ObjectAlreadySealed = 23,
   ObjectStoreFull = 24,
   TransientObjectStoreFull = 25,
-<<<<<<< HEAD
-  // grpc status
-  // This represents UNAVAILABLE status code
-  // returned by grpc.
-  GrpcUnavailable = 26,
-  // This represents all other status codes
-  // returned by grpc that are not defined above.
-  // TODO(ryw): this name collides with grpc::StatusCode::UNKNOWN.
-  // We should remove this in favor of RpcError which also carries
-  // rpc_code.
-  GrpcUnknown = 27,
-=======
->>>>>>> 9d661677
   // Object store is both out of memory and
   // out of disk.
   OutOfDisk = 28,
@@ -249,21 +236,6 @@
     return Status(StatusCode::OutOfDisk, msg);
   }
 
-<<<<<<< HEAD
-  static Status GrpcUnavailable(const std::string &msg) {
-    // Hard code the rpc_code to 14 because we don't want to add dependency to the grpcpp
-    // library.
-    return Status(StatusCode::GrpcUnavailable, msg, /*grpc::StatusCode::UNAVAILABLE*/ 14);
-  }
-
-  static Status GrpcUnknown(const std::string &msg, int rpc_code) {
-    // Note this is not (always) grpc::StatusCode::UNKNOWN == 2, but a catch-all for all
-    // other grpc status codes.
-    return Status(StatusCode::GrpcUnknown, msg, rpc_code);
-  }
-
-=======
->>>>>>> 9d661677
   static Status RpcError(const std::string &msg, int rpc_code) {
     return Status(StatusCode::RpcError, msg, rpc_code);
   }
@@ -319,14 +291,6 @@
   bool IsTransientObjectStoreFull() const {
     return code() == StatusCode::TransientObjectStoreFull;
   }
-<<<<<<< HEAD
-  bool IsGrpcUnavailable() const { return code() == StatusCode::GrpcUnavailable; }
-  bool IsGrpcUnknown() const { return code() == StatusCode::GrpcUnknown; }
-
-  // gRPC errors also have rpc_code.
-  bool IsGrpcError() const { return IsGrpcUnknown() || IsGrpcUnavailable(); }
-=======
->>>>>>> 9d661677
 
   bool IsRpcError() const { return code() == StatusCode::RpcError; }
 
