--- conflicted
+++ resolved
@@ -83,8 +83,8 @@
 // The reply proto message has a `GcsStatus` field named `status`.
 // May return:
 // - TimedOut if the gRPC call timed out.
-// - GrpcUnknown or GrpcUnavailable.
 // - Status serialized from the payload status from GCS.
+// - RpcError if the gRPC call failed.
 // - OK
 template <typename Reply>
 ray::Status HandleGcsStatuses(const grpc::Status &return_status, const Reply &reply) {
@@ -194,11 +194,6 @@
         RAY_LOG(DEBUG) << "Received cluster ID from GCS server: " << cluster_id_;
         RAY_CHECK(!cluster_id_.IsNil());
         break;
-<<<<<<< HEAD
-=======
-      } else if (!connect_status.IsRpcError()) {
-        return HandleGcsError(reply.status());
->>>>>>> 9d661677
       }
       // Non-OK must be a gRPC error, since HandleGcsStatuses() only returns OK.
       // Sleep and retry.
@@ -391,32 +386,9 @@
 
   absl::ReaderMutexLock lock(&mutex_);
   rpc::PinRuntimeEnvURIReply reply;
-<<<<<<< HEAD
-  grpc::Status grpc_status =
-      runtime_env_stub_->PinRuntimeEnvURI(&context, request, &reply);
-  ray::Status status = HandleGcsStatuses(grpc_status, reply);
-  if (status.IsGrpcUnavailable()) {
-    std::string msg =
-        "Failed to pin URI reference for " + uri + " due to the GCS being " +
-        "unavailable, most likely it has crashed: " + status.message() + ".";
-    return Status::GrpcUnavailable(msg);
-  }
-  if (status.IsGrpcUnknown()) {
-    std::string msg = "Failed to pin URI reference for " + uri +
-                      " due to unexpected error " + status.message() + ".";
-    return Status::GrpcUnknown(msg, status.rpc_code());
-=======
 
   grpc::Status status = runtime_env_stub_->PinRuntimeEnvURI(&context, request, &reply);
-  if (status.ok()) {
-    if (reply.status().code() == static_cast<int>(StatusCode::OK)) {
-      return Status::OK();
-    } else {
-      return Status(StatusCode(reply.status().code()), reply.status().message());
-    }
->>>>>>> 9d661677
-  }
-  return status;
+  return HandleGcsStatuses(status, reply);
 }
 
 Status PythonGcsClient::GetAllNodeInfo(int64_t timeout_ms,
